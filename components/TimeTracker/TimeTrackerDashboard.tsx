'use client';

import React, { useState, useEffect, useCallback } from 'react';
import { useAuth } from '@/contexts/AuthContext';
import { TimeTrackingService } from '@/lib/timeTracking';
<<<<<<< HEAD
// Removed direct database imports - using API routes instead
=======
>>>>>>> bab687a6
import { WorkSession, BreakSession } from '@/types';
import NavBar from '@/components/Navigation/NavBar';
import DailySummaryComponent from './DailySummary';
import { notificationService } from '@/lib/notifications';
import { TimeFormat } from '@/lib/timeFormat';
import { screenCaptureService } from '@/lib/screenCapture';
import { networkDetectionService } from '@/lib/networkDetection';
import { syncService } from '@/lib/syncService';
import { offlineStorageService } from '@/lib/offlineStorage';
import { idleManagementService } from '@/lib/idleManagement';
import { applicationTrackingService } from '@/lib/applicationTracking';
import { websiteTrackingService } from '@/lib/websiteTracking';
import ScreenCaptureSettingsComponent from './ScreenCaptureSettings';
import ScreenCaptureViewerComponent from './ScreenCaptureViewer';
import PrivacyNotificationComponent from './PrivacyNotification';
import OfflineStatusComponent from './OfflineStatus';
import IdleStatusComponent from './IdleStatus';
import IdleWarningComponent, { useIdleWarning } from './IdleWarning';
import ApplicationUsage from './ApplicationUsage';
import WebsiteUsage from './WebsiteUsage';
import TrackingSettings from './TrackingSettings';
import { 
  Play, 
  Pause, 
  Coffee, 
  LogOut, 
  AlertCircle,
  Camera,
  Settings,
  Eye,
  Clock,
  Timer,
  TrendingUp,
  Activity,
  Zap,
  CheckCircle,
  XCircle,
  BarChart3,
  Calendar,
  Target,
  Award
} from 'lucide-react';

export default function TimeTrackerDashboard() {
  const { user } = useAuth();
  const [workSession, setWorkSession] = useState<WorkSession | null>(null);
  const [breakSession, setBreakSession] = useState<BreakSession | null>(null);
  const [loading, setLoading] = useState(false);
  const [error, setError] = useState('');
  const [notes, setNotes] = useState('');
  const [currentTime, setCurrentTime] = useState(new Date());
  const [showScreenCaptureSettings, setShowScreenCaptureSettings] = useState(false);
  const [showScreenCaptures, setShowScreenCaptures] = useState(false);
  const [showPrivacyNotification, setShowPrivacyNotification] = useState(false);
  const [showTrackingSettings, setShowTrackingSettings] = useState(false);
  const [currentDate] = useState(() => new Date());
  
  // Idle warning hook
  const idleWarning = useIdleWarning();

  const loadActiveSessions = useCallback(async () => {
    if (!user) return;
    
    try {
      // Fetch active work session from API
<<<<<<< HEAD
      const workSessionResponse = await fetch(`/api/time-tracking/active-work-session?employeeId=${user.id}`);
      if (workSessionResponse.ok) {
        const workSessionData = await workSessionResponse.json();
        setWorkSession(workSessionData.workSession);
        
        // Load break session only if we have an active work session
        if (workSessionData.workSession) {
          const breakSessionResponse = await fetch(`/api/time-tracking/active-break-session?workSessionId=${workSessionData.workSession.id}`);
          if (breakSessionResponse.ok) {
            const breakSessionData = await breakSessionResponse.json();
            setBreakSession(breakSessionData.breakSession);
          } else {
            setBreakSession(null);
          }
=======
      const workSessionResponse = await fetch(`/api/work-sessions/active?employeeId=${user.id}`);
      if (!workSessionResponse.ok) {
        throw new Error('Failed to fetch active work session');
      }
      const workSessionData = await workSessionResponse.json();
      const activeWorkSession = workSessionData.data;
      
      setWorkSession(activeWorkSession ? {
        id: activeWorkSession._id.toString(),
        employeeId: activeWorkSession.employeeId.toString(),
        clockInTime: activeWorkSession.clockInTime,
        totalBreakTime: activeWorkSession.totalBreakTime,
        totalWorkTime: activeWorkSession.totalWorkTime,
        status: activeWorkSession.status,
        createdAt: activeWorkSession.createdAt,
        updatedAt: activeWorkSession.updatedAt
      } : null);
      
      // Load break session only if we have an active work session
      if (activeWorkSession) {
        const breakSessionResponse = await fetch(`/api/break-sessions/active?employeeId=${user.id}`);
        if (breakSessionResponse.ok) {
          const breakSessionData = await breakSessionResponse.json();
          const activeBreakSession = breakSessionData.data;
          
          setBreakSession(activeBreakSession ? {
            id: activeBreakSession._id.toString(),
            workSessionId: activeBreakSession.workSessionId.toString(),
            startTime: activeBreakSession.startTime,
            endTime: activeBreakSession.endTime,
            duration: activeBreakSession.duration,
            status: activeBreakSession.status
          } : null);
>>>>>>> bab687a6
        } else {
          setBreakSession(null);
        }
      } else {
        setWorkSession(null);
        setBreakSession(null);
      }
    } catch (err) {
      console.error('Error loading active sessions:', err);
    }
  }, [user]);

  // Update current time every second
  useEffect(() => {
    const timer = setInterval(() => {
      setCurrentTime(new Date());
    }, 1000);
    return () => clearInterval(timer);
  }, []);

  // Load active sessions on component mount
  useEffect(() => {
    const initializeServices = async () => {
      if (user) {
        loadActiveSessions();
        // Request notification permission
        notificationService.requestPermission();
        
        // Initialize offline services
        await networkDetectionService.initialize();
        await syncService.initialize();
        await offlineStorageService.initialize();
        
        // Initialize idle management
        await idleManagementService.initialize(user.id);
        
        // Initialize tracking services
            await applicationTrackingService.initialize(user.id);
            await websiteTrackingService.initialize(user.id);
        
        // Initialize screen capture service
        const initialized = await screenCaptureService.initialize();
        if (initialized) {
          // Check if we need to show privacy notification
          const hasDecided = localStorage.getItem('screenCapturePrivacyDecision');
          if (!hasDecided) {
            setShowPrivacyNotification(true);
          }
        }
      }
    };

    initializeServices();
  }, [user, loadActiveSessions]);

  // Get current status
  const getCurrentStatus = () => {
    return TimeTrackingService.getCurrentStatus(workSession, breakSession);
  };

  const currentStatus = getCurrentStatus();

  const handleClockIn = useCallback(async () => {
    if (!user) return;
    
    setLoading(true);
    setError('');
    
    try {
      const result = await TimeTrackingService.clockIn({
        employeeId: user.id,
        notes: notes.trim() || undefined,
      });
      setNotes('');
      await loadActiveSessions();
      notificationService.showClockInSuccess();
      
      // Start screen capture if enabled
      const settings = screenCaptureService.getSettings();
      if (settings.enabled && result.workSessionId) {
        await screenCaptureService.startCapture(user.id, result.workSessionId);
      }
      
      // Start idle management for work session
      if (result.workSessionId) {
        await TimeTrackingService.initializeIdleManagement(user.id, result.workSessionId);
        
        // Start application and website tracking
        await applicationTrackingService.startTracking(result.workSessionId);
        await websiteTrackingService.startTracking(result.workSessionId);
      }
    } catch (err: unknown) {
      setError(err instanceof Error ? err.message : 'Failed to clock in');
    } finally {
      setLoading(false);
    }
  }, [user, notes, loadActiveSessions]);

  const handleClockOut = useCallback(async () => {
    if (!user) return;
    
    setLoading(true);
    setError('');
    
    try {
      await TimeTrackingService.clockOut({
        employeeId: user.id,
        notes: notes.trim() || undefined,
      });
      setNotes('');
      
      // Stop screen capture
      screenCaptureService.stopCapture();
      
      // Stop idle management
      await TimeTrackingService.stopIdleManagement();
      
      // Stop application and website tracking
      applicationTrackingService.stopTracking();
      websiteTrackingService.stopTracking();
      
      await loadActiveSessions();
      notificationService.showClockOutSuccess();
    } catch (err: unknown) {
      setError(err instanceof Error ? err.message : 'Failed to clock out');
    } finally {
      setLoading(false);
    }
  }, [user, notes, loadActiveSessions]);

  const handleStartBreak = useCallback(async () => {
    if (!workSession) return;
    
    setLoading(true);
    setError('');
    
    try {
      await TimeTrackingService.startBreak({
        workSessionId: workSession.id,
        notes: notes.trim() || undefined,
      });
      setNotes('');
      await loadActiveSessions();
      notificationService.showBreakStartSuccess();
    } catch (err: unknown) {
      setError(err instanceof Error ? err.message : 'Failed to start break');
    } finally {
      setLoading(false);
    }
  }, [workSession, notes, loadActiveSessions]);

  const handleEndBreak = useCallback(async () => {
    if (!workSession) return;
    
    setLoading(true);
    setError('');
    
    try {
      await TimeTrackingService.endBreak(workSession.id, notes.trim() || undefined);
      setNotes('');
      await loadActiveSessions();
      notificationService.showBreakEndSuccess();
    } catch (err: unknown) {
      setError(err instanceof Error ? err.message : 'Failed to end break');
    } finally {
      setLoading(false);
    }
  }, [workSession, notes, loadActiveSessions]);

  const getStatusColor = (status: string) => {
    switch (status) {
      case 'working':
        return 'bg-green-100 text-green-800 border-green-200';
      case 'on_break':
        return 'bg-yellow-100 text-yellow-800 border-yellow-200';
      case 'offline':
        return 'bg-gray-100 text-gray-800 border-gray-200';
      default:
        return 'bg-gray-100 text-gray-800 border-gray-200';
    }
  };

  const getStatusText = (status: string) => {
    switch (status) {
      case 'working':
        return 'Working';
      case 'on_break':
        return 'On Break';
      case 'offline':
        return 'Offline';
      default:
        return 'Unknown';
    }
  };

  const formatDuration = (startTime: Date) => {
    return TimeFormat.formatDurationBetweenHHMM(startTime, currentTime);
  };

  const handlePrivacyAccept = () => {
    setShowPrivacyNotification(false);
    // User accepted, screen capture can be enabled
  };

  const handlePrivacyDecline = () => {
    setShowPrivacyNotification(false);
    // User declined, disable screen capture
    screenCaptureService.updateSettings({ enabled: false });
  };

  // Keyboard shortcuts
  useEffect(() => {
    const handleKeyDown = (event: KeyboardEvent) => {
      // Only handle shortcuts when not typing in input fields
      if (event.target instanceof HTMLInputElement || event.target instanceof HTMLTextAreaElement) {
        return;
      }

      // Ctrl/Cmd + Enter: Clock In/Out
      if ((event.ctrlKey || event.metaKey) && event.key === 'Enter') {
        event.preventDefault();
        if (!workSession) {
          handleClockIn();
        } else if (currentStatus !== 'on_break') {
          handleClockOut();
        }
      }

      // Ctrl/Cmd + B: Start/End Break
      if ((event.ctrlKey || event.metaKey) && event.key === 'b') {
        event.preventDefault();
        if (workSession && !breakSession) {
          handleStartBreak();
        } else if (workSession && breakSession) {
          handleEndBreak();
        }
      }

      // Escape: Clear notes
      if (event.key === 'Escape') {
        setNotes('');
      }
    };

    document.addEventListener('keydown', handleKeyDown);
    return () => document.removeEventListener('keydown', handleKeyDown);
  }, [workSession, breakSession, currentStatus, notes, handleClockIn, handleClockOut, handleStartBreak, handleEndBreak]);

  return (
    <div className="min-h-screen bg-gradient-to-br from-blue-50 via-indigo-50 to-purple-50 dark:from-slate-900 dark:via-slate-800 dark:to-slate-900">
      <NavBar />

      <div className="max-w-6xl mx-auto px-3 sm:px-4 lg:px-6 py-4">
        {/* Hero Section - Current Status & Time */}
        <div className="mb-6">
          <div className="card p-4 sm:p-6">
            <div className="flex flex-col lg:flex-row items-center justify-between gap-4">
              {/* Status Display */}
              <div className="flex-1 w-full">
                <div className="flex items-center gap-4 mb-4">
                  <div className={`p-3 rounded-2xl transition-all duration-300 ${
                    currentStatus === 'working' ? 'bg-green-100 dark:bg-green-900/30' :
                    currentStatus === 'on_break' ? 'bg-yellow-100 dark:bg-yellow-900/30' :
                    'bg-gray-100 dark:bg-gray-800'
                  }`}>
                    {currentStatus === 'working' && <Activity className="h-6 w-6 text-green-600 dark:text-green-400 animate-pulse" />}
                    {currentStatus === 'on_break' && <Coffee className="h-6 w-6 text-yellow-600 dark:text-yellow-400" />}
                    {currentStatus === 'offline' && <XCircle className="h-6 w-6 text-gray-600 dark:text-gray-400" />}
                  </div>
                  <div className="flex-1">
                    <h1 className="text-2xl font-bold text-gray-900 dark:text-white mb-1">
                      {getStatusText(currentStatus)}
                    </h1>
                    {workSession && (
                      <p className="text-sm text-gray-600 dark:text-gray-300 flex items-center">
                        <Clock className="h-4 w-4 mr-1" />
                        Since {TimeFormat.formatDisplayTime(workSession.clockInTime)}
                      </p>
                    )}
                  </div>
                </div>
                
                {/* Live Timer */}
                {workSession && (
                  <div className="bg-gradient-to-r from-blue-500 via-indigo-500 to-purple-600 rounded-xl p-4 text-white shadow-lg">
                    <div className="flex items-center justify-between">
                      <div>
                        <p className="text-xs opacity-90 mb-1">Current Session</p>
                        <p className="text-2xl font-mono font-bold">
                          {formatDuration(workSession.clockInTime)}
                        </p>
                      </div>
                      <Timer className="h-6 w-6 opacity-80" />
                    </div>
                  </div>
                )}
              </div>

              {/* Current Time */}
              <div className="text-center lg:text-right w-full lg:w-auto">
                <div className="bg-gradient-to-br from-gray-800 to-gray-900 text-white rounded-xl p-4 shadow-lg">
                  <div className="text-2xl font-mono font-bold">
                    {TimeFormat.formatDisplayTime(currentTime)}
                  </div>
                  <div className="text-xs text-gray-300 mt-1">
                    {currentTime.toLocaleDateString('en-US', { 
                      weekday: 'long', 
                      month: 'short', 
                      day: 'numeric' 
                    })}
                  </div>
                </div>
              </div>
            </div>
          </div>
        </div>

        {/* Main Action Section */}
        <div className="grid grid-cols-1 lg:grid-cols-3 gap-4 mb-4">
          {/* Primary Actions */}
          <div className="lg:col-span-2">
            <div className="card p-3 sm:p-4">
              <div className="flex items-center gap-2 mb-3">
                <div className="icon-container icon-container-primary">
                  <Zap className="h-4 w-4 text-blue-600" />
                </div>
                <h2 className="text-lg font-bold text-gray-900 dark:text-white">Quick Actions</h2>
              </div>
          
              {error && (
                <div className="mb-3 bg-red-50 dark:bg-red-900/20 border border-red-200 dark:border-red-800 text-red-600 dark:text-red-400 px-3 py-2 rounded-lg text-sm flex items-center">
                  <AlertCircle className="h-4 w-4 mr-2 flex-shrink-0" />
                  {error}
                </div>
              )}

              {/* Primary Action Buttons */}
              <div className="grid grid-cols-1 sm:grid-cols-2 gap-3 mb-4">
                {!workSession ? (
                  <button
                    onClick={handleClockIn}
                    disabled={loading}
                    className="btn-success px-4 py-4 rounded-xl transition-all duration-200 hover:scale-105 active:scale-95"
                  >
                    <div className="flex items-center justify-center space-x-3">
                      <div className="p-2 bg-white/20 rounded-xl">
                        <Play className="h-5 w-5" />
                      </div>
                      <div className="text-left">
                        <div className="text-base font-semibold">Clock In</div>
                        <div className="text-xs opacity-90">Start your workday</div>
                      </div>
                    </div>
                  </button>
                ) : (
                  <button
                    onClick={handleClockOut}
                    disabled={loading || currentStatus === 'on_break'}
                    className="btn-danger px-4 py-4 rounded-xl transition-all duration-200 hover:scale-105 active:scale-95 disabled:hover:scale-100"
                  >
                    <div className="flex items-center justify-center space-x-3">
                      <div className="p-2 bg-white/20 rounded-xl">
                        <LogOut className="h-5 w-5" />
                      </div>
                      <div className="text-left">
                        <div className="text-base font-semibold">Clock Out</div>
                        <div className="text-xs opacity-90">End your workday</div>
                      </div>
                    </div>
                  </button>
                )}

                {workSession && !breakSession ? (
                  <button
                    onClick={handleStartBreak}
                    disabled={loading}
                    className="btn-warning px-4 py-4 rounded-xl transition-all duration-200 hover:scale-105 active:scale-95"
                  >
                    <div className="flex items-center justify-center space-x-3">
                      <div className="p-2 bg-white/20 rounded-xl">
                        <Coffee className="h-5 w-5" />
                      </div>
                      <div className="text-left">
                        <div className="text-base font-semibold">Start Break</div>
                        <div className="text-xs opacity-90">Take a well-deserved break</div>
                      </div>
                    </div>
                  </button>
                ) : workSession && breakSession ? (
                  <button
                    onClick={handleEndBreak}
                    disabled={loading}
                    className="btn-primary px-4 py-4 rounded-xl transition-all duration-200 hover:scale-105 active:scale-95"
                  >
                    <div className="flex items-center justify-center space-x-3">
                      <div className="p-2 bg-white/20 rounded-xl">
                        <Pause className="h-5 w-5" />
                      </div>
                      <div className="text-left">
                        <div className="text-base font-semibold">End Break</div>
                        <div className="text-xs opacity-90">Back to productive work</div>
                      </div>
                    </div>
                  </button>
                ) : (
                  <button
                    disabled
                    className="bg-gray-100 dark:bg-gray-700 text-gray-400 dark:text-gray-500 px-4 py-4 rounded-xl cursor-not-allowed"
                  >
                    <div className="flex items-center justify-center space-x-3">
                      <div className="p-2 bg-gray-200 dark:bg-gray-600 rounded-xl">
                        <Coffee className="h-5 w-5" />
                      </div>
                      <div className="text-left">
                        <div className="text-base font-semibold">Start Break</div>
                        <div className="text-xs">Clock in first</div>
                      </div>
                    </div>
                  </button>
                )}
          </div>

              {/* Notes Input */}
              <div>
                <div className="flex items-center justify-between mb-3">
                  <label htmlFor="notes" className="block text-sm font-medium text-gray-700 dark:text-gray-300">
                    Notes (Optional)
                  </label>
                  <div className="flex items-center gap-1 text-xs text-gray-500 dark:text-gray-400">
                    <kbd className="px-2 py-1 bg-gray-100 dark:bg-gray-700 rounded-md text-xs font-mono">Esc</kbd>
                    <span>to clear</span>
                  </div>
                </div>
                <textarea
                  id="notes"
                  value={notes}
                  onChange={(e) => setNotes(e.target.value)}
                  rows={3}
                  className="input-field resize-none"
                  placeholder="What are you working on? Add any notes about your current task..."
                />
              </div>

              {/* Keyboard Shortcuts Help */}
              <div className="mt-4 p-4 bg-gradient-to-r from-blue-50 to-indigo-50 dark:from-blue-900/20 dark:to-indigo-900/20 rounded-xl border border-blue-200 dark:border-blue-800">
                <div className="flex items-center gap-2 mb-3">
                  <Zap className="h-4 w-4 text-blue-600 dark:text-blue-400" />
                  <span className="text-sm font-medium text-blue-900 dark:text-blue-300">Keyboard Shortcuts</span>
                </div>
                <div className="grid grid-cols-1 sm:grid-cols-2 gap-3 text-sm">
                  <div className="flex items-center gap-2">
                    <kbd className="px-2 py-1 bg-white dark:bg-gray-800 border border-blue-200 dark:border-blue-700 rounded-md text-xs font-mono text-blue-800 dark:text-blue-300">Ctrl+Enter</kbd>
                    <span className="text-blue-700 dark:text-blue-400">Clock In/Out</span>
                  </div>
                  <div className="flex items-center gap-2">
                    <kbd className="px-2 py-1 bg-white dark:bg-gray-800 border border-blue-200 dark:border-blue-700 rounded-md text-xs font-mono text-blue-800 dark:text-blue-300">Ctrl+B</kbd>
                    <span className="text-blue-700 dark:text-blue-400">Start/End Break</span>
                  </div>
                </div>
              </div>
            </div>
          </div>

          {/* Session Stats */}
          <div className="lg:col-span-1">
            <div className="card p-3">
              <div className="flex items-center gap-2 mb-3">
                <div className="icon-container icon-container-purple">
                  <BarChart3 className="h-4 w-4 text-purple-600" />
                </div>
                <h3 className="text-lg font-bold text-gray-900 dark:text-white">Session Stats</h3>
              </div>
              
              {workSession ? (
                <div className="space-y-2">
                  <div className="bg-gradient-to-r from-blue-50 to-indigo-50 dark:from-blue-900/20 dark:to-indigo-900/20 rounded-lg p-3">
                    <div className="flex items-center justify-between mb-1">
                      <span className="text-xs font-medium text-gray-600 dark:text-gray-400">Total Time</span>
                      <Clock className="h-3 w-3 text-blue-600 dark:text-blue-400" />
                    </div>
                    <div className="text-lg font-bold text-gray-900 dark:text-white">
                      {formatDuration(workSession.clockInTime)}
                    </div>
                  </div>
                  
                  <div className="bg-gradient-to-r from-green-50 to-emerald-50 dark:from-green-900/20 dark:to-emerald-900/20 rounded-lg p-3">
                    <div className="flex items-center justify-between mb-1">
                      <span className="text-xs font-medium text-gray-600 dark:text-gray-400">Work Time</span>
                      <Target className="h-3 w-3 text-green-600 dark:text-green-400" />
                    </div>
                    <div className="text-lg font-bold text-gray-900 dark:text-white">
                      {TimeTrackingService.formatTime(workSession.totalWorkTime)}
                    </div>
                  </div>
                  
                  <div className="bg-gradient-to-r from-yellow-50 to-amber-50 dark:from-yellow-900/20 dark:to-amber-900/20 rounded-lg p-3">
                    <div className="flex items-center justify-between mb-1">
                      <span className="text-xs font-medium text-gray-600 dark:text-gray-400">Break Time</span>
                      <Coffee className="h-3 w-3 text-yellow-600 dark:text-yellow-400" />
                    </div>
                    <div className="text-lg font-bold text-gray-900 dark:text-white">
                      {TimeTrackingService.formatTime(workSession.totalBreakTime)}
                    </div>
                  </div>
                  
                  {workSession.totalWorkTime > 480 && (
                    <div className="bg-gradient-to-r from-orange-50 to-red-50 dark:from-orange-900/20 dark:to-red-900/20 rounded-lg p-3">
                      <div className="flex items-center justify-between mb-1">
                        <span className="text-xs font-medium text-gray-600 dark:text-gray-400">Overtime</span>
                        <Award className="h-3 w-3 text-orange-600 dark:text-orange-400" />
                      </div>
                      <div className="text-lg font-bold text-gray-900 dark:text-white">
                        {TimeTrackingService.formatTime(workSession.totalWorkTime - 480)}
                      </div>
                    </div>
                  )}
                </div>
              ) : (
                <div className="empty-state py-4">
                  <div className="p-2 bg-gray-100 dark:bg-gray-700 rounded-lg w-fit mx-auto mb-2">
                    <Clock className="h-5 w-5 text-gray-400 dark:text-gray-500" />
                  </div>
                  <div className="empty-state-title text-sm">No Active Session</div>
                  <div className="empty-state-subtitle">Clock in to start</div>
                </div>
              )}
            </div>
          </div>
        </div>

        {/* Application and Website Usage */}
          {user && workSession && (
            <div className="grid grid-cols-1 lg:grid-cols-2 gap-4 mb-4">
              <ApplicationUsage workSessionId={workSession.id} employeeId={user.id} />
              <WebsiteUsage workSessionId={workSession.id} employeeId={user.id} />
            </div>
          )}


        {/* Screen Capture & Additional Features */}
        {user && (
          <div className="grid grid-cols-1 lg:grid-cols-2 xl:grid-cols-4 gap-4 mb-4">
            {/* Screen Capture */}
            <div className="card p-3">
              <div className="flex items-center justify-between mb-3">
                <div className="flex items-center gap-2">
                  <div className="p-1.5 bg-indigo-100 rounded-lg">
                    <Camera className="h-4 w-4 text-indigo-600" />
                  </div>
                  <h3 className="text-lg font-bold text-gray-900 dark:text-white">Screen Capture</h3>
                </div>
                <div className="flex space-x-1">
                  <button
                    onClick={() => setShowScreenCaptures(!showScreenCaptures)}
                    className="flex items-center space-x-1 px-2 py-1 text-xs bg-gray-100 dark:bg-gray-700 text-gray-700 dark:text-gray-300 rounded-lg hover:bg-gray-200 dark:hover:bg-gray-600 focus:outline-none focus:ring-1 focus:ring-gray-500 transition-colors"
                  >
                    <Eye className="h-3 w-3" />
                    <span>{showScreenCaptures ? 'Hide' : 'View'}</span>
                  </button>
                  <button
                    onClick={() => setShowScreenCaptureSettings(!showScreenCaptureSettings)}
                    className="flex items-center space-x-1 px-2 py-1 text-xs bg-blue-100 dark:bg-blue-900/20 text-blue-700 dark:text-blue-400 rounded-lg hover:bg-blue-200 dark:hover:bg-blue-900/30 focus:outline-none focus:ring-1 focus:ring-blue-500 transition-colors"
                  >
                    <Settings className="h-3 w-3" />
                    <span>Settings</span>
                  </button>
                </div>
              </div>
              
              <div className="flex items-center gap-2 p-2 bg-gray-50 dark:bg-gray-700/50 rounded-lg">
                <div className={`w-2 h-2 rounded-full ${screenCaptureService.isActive() ? 'bg-green-500' : 'bg-gray-400'}`}></div>
                <span className="text-xs font-medium text-gray-700 dark:text-gray-300">
                  {screenCaptureService.isActive() ? 'Active' : 'Inactive'}
                </span>
              </div>

            {showScreenCaptureSettings && (
                <div className="mt-6">
              <ScreenCaptureSettingsComponent />
                </div>
            )}

            {showScreenCaptures && (
                <div className="mt-6">
              <ScreenCaptureViewerComponent 
                employeeId={user.id} 
                workSessionId={workSession?.id}
                date={currentDate}
              />
                </div>
              )}
            </div>

            {/* Idle Status */}
            <div>
              <IdleStatusComponent />
            </div>

            {/* Offline Status */}
            <div>
              <OfflineStatusComponent />
            </div>

            {/* Quick Stats */}
            <div className="card p-3">
              <div className="flex items-center gap-2 mb-3">
                <div className="p-1.5 bg-emerald-100 rounded-lg">
                  <TrendingUp className="h-4 w-4 text-emerald-600" />
                </div>
                <h3 className="text-lg font-bold text-gray-900 dark:text-white">Today&apos;s Progress</h3>
              </div>
              
              <div className="space-y-2">
                <div className="flex items-center justify-between p-3 bg-gradient-to-r from-blue-50 to-indigo-50 dark:from-blue-900/20 dark:to-indigo-900/20 rounded-lg">
                  <div className="flex items-center gap-2">
                    <div className="p-1.5 bg-blue-100 dark:bg-blue-900/30 rounded-lg">
                      <Target className="h-3 w-3 text-blue-600 dark:text-blue-400" />
                    </div>
                    <div>
                      <p className="text-xs font-medium text-gray-600 dark:text-gray-400">Daily Goal</p>
                      <p className="text-sm font-bold text-gray-900 dark:text-white">8 hours</p>
                    </div>
                  </div>
                  <div className="text-right">
                    <div className="text-lg font-bold text-blue-600 dark:text-blue-400">
                      {workSession ? Math.round((workSession.totalWorkTime / 480) * 100) : 0}%
                    </div>
                    <div className="w-12 h-1.5 bg-blue-200 dark:bg-blue-800 rounded-full overflow-hidden">
                      <div 
                        className="h-full bg-blue-600 dark:bg-blue-400 rounded-full transition-all duration-500"
                        style={{ width: `${workSession ? Math.min((workSession.totalWorkTime / 480) * 100, 100) : 0}%` }}
                      ></div>
                    </div>
                  </div>
                </div>
                
                <div className="grid grid-cols-2 gap-2">
                  <div className="p-2 bg-gradient-to-r from-green-50 to-emerald-50 dark:from-green-900/20 dark:to-emerald-900/20 rounded-lg">
                    <div className="flex items-center gap-1 mb-1">
                      <CheckCircle className="h-3 w-3 text-green-600 dark:text-green-400" />
                      <span className="text-xs font-medium text-gray-600 dark:text-gray-400">Productivity</span>
                    </div>
                    <p className="text-sm font-bold text-gray-900 dark:text-white">
                      {workSession ? Math.round((workSession.totalWorkTime / Math.max(workSession.totalWorkTime + workSession.totalBreakTime, 1)) * 100) : 0}%
                    </p>
                  </div>
                  
                  <div className="p-2 bg-gradient-to-r from-purple-50 to-violet-50 dark:from-purple-900/20 dark:to-violet-900/20 rounded-lg">
                    <div className="flex items-center gap-1 mb-1">
                      <Calendar className="h-3 w-3 text-purple-600 dark:text-purple-400" />
                      <span className="text-xs font-medium text-gray-600 dark:text-gray-400">Sessions</span>
                    </div>
                    <p className="text-sm font-bold text-gray-900 dark:text-white">
                      {workSession ? '1' : '0'}
                    </p>
                  </div>
                </div>
              </div>
            </div>
          </div>
        )}

        {/* Daily Summary */}
        {user && (
          <div className="card p-3">
            <div className="flex items-center gap-2 mb-3">
              <div className="p-1.5 bg-cyan-100 rounded-lg">
                <Calendar className="h-4 w-4 text-cyan-600" />
              </div>
              <h2 className="text-lg font-bold text-gray-900 dark:text-white">Daily Summary</h2>
            </div>
            <DailySummaryComponent employeeId={user.id} />
          </div>
        )}
      </div>

      {/* Privacy Notification Modal */}
      {showPrivacyNotification && (
        <PrivacyNotificationComponent
          onAccept={handlePrivacyAccept}
          onDecline={handlePrivacyDecline}
        />
      )}

        {/* Idle Warning Modal */}
        <IdleWarningComponent
          isVisible={idleWarning.isVisible}
          onClose={idleWarning.hideWarning}
          onGoIdle={idleWarning.handleGoIdle}
          onKeepActive={idleWarning.handleKeepActive}
          timeRemaining={idleWarning.timeRemaining}
        />

        {/* Tracking Settings Modal */}
        {user && (
          <TrackingSettings
            employeeId={user.id}
            isOpen={showTrackingSettings}
            onClose={() => setShowTrackingSettings(false)}
          />
        )}
      </div>
    );
  }<|MERGE_RESOLUTION|>--- conflicted
+++ resolved
@@ -3,10 +3,6 @@
 import React, { useState, useEffect, useCallback } from 'react';
 import { useAuth } from '@/contexts/AuthContext';
 import { TimeTrackingService } from '@/lib/timeTracking';
-<<<<<<< HEAD
-// Removed direct database imports - using API routes instead
-=======
->>>>>>> bab687a6
 import { WorkSession, BreakSession } from '@/types';
 import NavBar from '@/components/Navigation/NavBar';
 import DailySummaryComponent from './DailySummary';
@@ -72,22 +68,6 @@
     
     try {
       // Fetch active work session from API
-<<<<<<< HEAD
-      const workSessionResponse = await fetch(`/api/time-tracking/active-work-session?employeeId=${user.id}`);
-      if (workSessionResponse.ok) {
-        const workSessionData = await workSessionResponse.json();
-        setWorkSession(workSessionData.workSession);
-        
-        // Load break session only if we have an active work session
-        if (workSessionData.workSession) {
-          const breakSessionResponse = await fetch(`/api/time-tracking/active-break-session?workSessionId=${workSessionData.workSession.id}`);
-          if (breakSessionResponse.ok) {
-            const breakSessionData = await breakSessionResponse.json();
-            setBreakSession(breakSessionData.breakSession);
-          } else {
-            setBreakSession(null);
-          }
-=======
       const workSessionResponse = await fetch(`/api/work-sessions/active?employeeId=${user.id}`);
       if (!workSessionResponse.ok) {
         throw new Error('Failed to fetch active work session');
@@ -121,7 +101,6 @@
             duration: activeBreakSession.duration,
             status: activeBreakSession.status
           } : null);
->>>>>>> bab687a6
         } else {
           setBreakSession(null);
         }
