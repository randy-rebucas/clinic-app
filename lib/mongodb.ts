import mongoose from 'mongoose';
import { MONGODB_URI } from './config';

declare global {
  var mongoose: {
    // eslint-disable-next-line @typescript-eslint/no-explicit-any
    conn: any;
    // eslint-disable-next-line @typescript-eslint/no-explicit-any
    promise: any;
  };
}

if (!MONGODB_URI) {
  throw new Error('Please define the MONGODB_URI environment variable inside .env.local');
}

/**
 * Global is used here to maintain a cached connection across hot reloads
 * in development. This prevents connections growing exponentially
 * during API Route usage.
 */
<<<<<<< HEAD
let cached: { conn: typeof mongoose | null; promise: Promise<typeof mongoose> | null };

// Only access global on the server side
if (typeof window === 'undefined') {
  if (global.mongoose) {
    cached = global.mongoose;
  } else {
    cached = { conn: null, promise: null };
    global.mongoose = cached;
  }
} else {
  // On the client side, initialize a local cache
=======
let cached: { conn: typeof mongoose | null; promise: Promise<typeof mongoose> | null } | null = null;

// Check if we're in a browser environment
if (typeof window === 'undefined') {
  // Server-side: use global object
  cached = (global as typeof globalThis & { mongoose: { conn: typeof mongoose | null; promise: Promise<typeof mongoose> | null } }).mongoose;
  
  if (!cached) {
    cached = (global as typeof globalThis & { mongoose: { conn: typeof mongoose | null; promise: Promise<typeof mongoose> | null } }).mongoose = { conn: null, promise: null };
  }
} else {
  // Client-side: create a simple cache object
>>>>>>> bab687a6
  cached = { conn: null, promise: null };
}

async function connectDB() {
<<<<<<< HEAD
  // Don't connect to MongoDB on the client side
  if (typeof window !== 'undefined') {
    throw new Error('MongoDB connection should only be used on the server side');
=======
  // If we're in a browser environment, don't actually connect to MongoDB
  if (typeof window !== 'undefined') {
    console.warn('MongoDB connection attempted in browser environment. This should only be used in API routes.');
    return null;
>>>>>>> bab687a6
  }

  if (cached?.conn) {
    return cached.conn;
  }

  if (!cached?.promise) {
    const opts = {
      bufferCommands: false,
    };

    cached!.promise = mongoose.connect(MONGODB_URI!, opts).then((mongooseConnection) => {
      console.log('Connected to MongoDB successfully');
      return mongooseConnection;
    // eslint-disable-next-line @typescript-eslint/no-explicit-any
    }) as any;
  }

  try {
    cached!.conn = await cached!.promise;
  } catch (e) {
    cached!.promise = null;
    throw e;
  }

  return cached!.conn;
}

export default connectDB;<|MERGE_RESOLUTION|>--- conflicted
+++ resolved
@@ -19,20 +19,6 @@
  * in development. This prevents connections growing exponentially
  * during API Route usage.
  */
-<<<<<<< HEAD
-let cached: { conn: typeof mongoose | null; promise: Promise<typeof mongoose> | null };
-
-// Only access global on the server side
-if (typeof window === 'undefined') {
-  if (global.mongoose) {
-    cached = global.mongoose;
-  } else {
-    cached = { conn: null, promise: null };
-    global.mongoose = cached;
-  }
-} else {
-  // On the client side, initialize a local cache
-=======
 let cached: { conn: typeof mongoose | null; promise: Promise<typeof mongoose> | null } | null = null;
 
 // Check if we're in a browser environment
@@ -45,21 +31,14 @@
   }
 } else {
   // Client-side: create a simple cache object
->>>>>>> bab687a6
   cached = { conn: null, promise: null };
 }
 
 async function connectDB() {
-<<<<<<< HEAD
-  // Don't connect to MongoDB on the client side
-  if (typeof window !== 'undefined') {
-    throw new Error('MongoDB connection should only be used on the server side');
-=======
   // If we're in a browser environment, don't actually connect to MongoDB
   if (typeof window !== 'undefined') {
     console.warn('MongoDB connection attempted in browser environment. This should only be used in API routes.');
     return null;
->>>>>>> bab687a6
   }
 
   if (cached?.conn) {
